--- conflicted
+++ resolved
@@ -9,11 +9,7 @@
       sampling_timesteps: 250
       loss_type: "l1"
       parameterization: "x0"
-<<<<<<< HEAD
-      beta_schedule: "linear"
-=======
       beta_schedule: "cosine"
->>>>>>> 76a72b28
       condition_key: 'crossattn'
       ddim_sampling_eta: 1.0
       normalize: True
@@ -26,11 +22,6 @@
       enc_dec_model: "huggingface/bart-base"
       unconditional_prob: 0.1
       learning_rate: 1.0e-4
-<<<<<<< HEAD
-      lr_warmup_steps: 0
-      num_train_steps: 200000
-=======
->>>>>>> 76a72b28
   transformer:
     params:
       tx_depth: 12
